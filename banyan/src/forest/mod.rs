//! creation and traversal of banyan trees
use super::index::*;
use crate::store::{BlockWriter, BranchCache, ReadOnlyStore};
use core::{fmt::Debug, hash::Hash, iter::FromIterator, ops::Range};
use libipld::cbor::DagCbor;
use std::{fmt::Display, sync::Arc};
mod index_iter;
#[cfg(feature = "metrics")]
mod prom;
mod read;
mod stream;
mod write;
pub(crate) use index_iter::IndexIter;
#[cfg(feature = "metrics")]
<<<<<<< HEAD
pub(crate) use prom::register_metrics;
#[cfg(feature = "metrics")]
use prometheus::Registry;
=======
pub(crate) use prom::register;
>>>>>>> 68f16af6
pub(crate) use read::{ChunkVisitor, TreeIter};

/// Trees can be parametrized with the key type and the sequence type. Also, to avoid a dependency
/// on a link type with all its baggage, we parameterize the link type.
///
/// There might be more types in the future, so this essentially acts as a module for the entire
/// code base.
pub trait TreeTypes: Debug + Send + Sync + Clone + 'static {
    /// key type
    type Key: Debug + PartialEq + Send;
    /// Type for a summary of keys. In some cases this can be the same type as the key type.
    type Summary: Debug + PartialEq + Send;
    /// compact sequence type to be used for indices
    type KeySeq: CompactSeq<Item = Self::Key>
        + DagCbor
        + Clone
        + Debug
        + FromIterator<Self::Key>
        + Send
        + Sync
        + Summarizable<Self::Summary>;
    /// compact sequence type to be used for indices
    type SummarySeq: CompactSeq<Item = Self::Summary>
        + DagCbor
        + Clone
        + Debug
        + FromIterator<Self::Summary>
        + Send
        + Sync
        + Summarizable<Self::Summary>;
    /// link type to use over block boundaries
    type Link: Display + Debug + Hash + Eq + Clone + Copy + Send + Sync + DagCbor;

    const NONCE: &'static [u8; 24] = &[0u8; 24];
}

/// Everything that is needed to read trees
#[derive(Debug)]
pub struct ForestInner<T: TreeTypes, R> {
    pub(crate) store: R,
    pub(crate) branch_cache: BranchCache<T>,
}

#[derive(Debug)]
pub struct Forest<TT: TreeTypes, R>(Arc<ForestInner<TT, R>>);

impl<TT: TreeTypes, R> Clone for Forest<TT, R> {
    fn clone(&self) -> Self {
        Self(self.0.clone())
    }
}

impl<TT: TreeTypes, R: Clone> Forest<TT, R> {
    pub fn new(store: R, branch_cache: BranchCache<TT>) -> Self {
        Self(Arc::new(ForestInner {
            store,
            branch_cache,
        }))
    }

    pub fn transaction<W: BlockWriter<TT::Link>>(
        &self,
        f: impl FnOnce(R) -> (R, W),
    ) -> Transaction<TT, R, W> {
        let (reader, writer) = f(self.0.as_ref().store.clone());
        Transaction {
            read: Self::new(reader, self.branch_cache.clone()),
            writer,
        }
    }
}

impl<T: TreeTypes, R> std::ops::Deref for Forest<T, R> {
    type Target = ForestInner<T, R>;

    fn deref(&self) -> &Self::Target {
        &self.0
    }
}

/// Everything that is needed to write trees. To write trees, you also have to read trees.
pub struct Transaction<T: TreeTypes, R, W> {
    read: Forest<T, R>,
    writer: W,
}

impl<T: TreeTypes, R, W> Transaction<T, R, W> {
    /// Get the writer of the transaction.
    ///
    /// This can be used to finally commit the transaction or manually store the content.
    pub fn into_writer(self) -> W {
        self.writer
    }

    pub fn writer(&self) -> &W {
        &self.writer
    }

    pub fn writer_mut(&mut self) -> &mut W {
        &mut self.writer
    }
}

impl<T: TreeTypes, R, W> Transaction<T, R, W>
where
    R: ReadOnlyStore<T::Link>,
    W: BlockWriter<T::Link>,
{
    /// create a new transaction.
    ///
    /// It is up to the caller to ensure that the reader reads the writes of the writer,
    /// if complex operations that require that should be performed in the transaction.
    pub fn new(read: Forest<T, R>, writer: W) -> Self {
        Self { read, writer }
    }
}

impl<T: TreeTypes, R, W> std::ops::Deref for Transaction<T, R, W> {
    type Target = Forest<T, R>;

    fn deref(&self) -> &Self::Target {
        &self.read
    }
}

#[derive(Debug, Clone)]
pub struct Secrets {
    /// chacha20 key to decrypt index nodes
    index_key: chacha20::Key,
    /// chacha20 key to decrypt value nodes
    value_key: chacha20::Key,
}

impl Secrets {
    pub fn new(index_key: chacha20::Key, value_key: chacha20::Key) -> Self {
        Self {
            index_key,
            value_key,
        }
    }

    pub fn index_key(&self) -> &chacha20::Key {
        &self.index_key
    }

    pub fn value_key(&self) -> &chacha20::Key {
        &self.value_key
    }
}

impl Default for Secrets {
    fn default() -> Self {
        Self {
            index_key: [0; 32].into(),
            value_key: [0; 32].into(),
        }
    }
}

#[derive(Debug, Clone)]
/// Configuration for a forest. Includes settings for when a node is considered full
pub struct Config {
    /// maximum number of children in a level>1 branch that contains summaries
    pub max_summary_branches: usize,
    /// maximum number of children in a level 1 branch that contains key sequences
    pub max_key_branches: usize,
    /// maximum number of values in a level 0 leaf that contains value sequences
    pub max_leaf_count: usize,
    /// rough maximum compressed bytes of a leaf. If a node has more bytes than this, it is considered full.
    ///
    /// note that this might overshoot due to the fact that the zstd encoder has internal state, and it is not possible
    /// to flush after each value without losing compression efficiency. The overshoot is bounded though.
    pub target_leaf_size: usize,
    /// Maximum uncompressed size of leafs. This is limited to prevent accidentally creating
    /// decompression bombs.
    pub max_uncompressed_leaf_size: usize,
    /// zstd level to use for compression
    pub zstd_level: i32,
}

impl Config {
    /// config that will produce complex tree structures with few values
    ///
    /// keys are hardcoded to 0
    pub fn debug() -> Self {
        Self {
            target_leaf_size: 10000,
            max_leaf_count: 10,
            max_key_branches: 4,
            max_summary_branches: 4,
            zstd_level: 0,
            max_uncompressed_leaf_size: 16 * 1024 * 1024,
        }
    }

    /// config that will produce efficient trees
    pub fn debug_fast() -> Self {
        Self {
            target_leaf_size: 1 << 14,
            max_leaf_count: 1 << 14,
            max_summary_branches: 32,
            max_key_branches: 32,
            zstd_level: 0,
            max_uncompressed_leaf_size: 16 * 1024 * 1024,
        }
    }

    /// predicate to determine if a branch is sealed, based on the config
    pub fn branch_sealed<T: TreeTypes>(&self, items: &[Index<T>], level: u32) -> bool {
        assert!(level > 0);
        // all children must be sealed
        if items.iter().any(|x| !x.sealed()) {
            return false;
        }
        // all children must be one level below us
        if items.iter().any(|x| x.level() != level - 1) {
            return false;
        }
        if level == 1 {
            // if we are at level 1, our children are level 0 children,
            // so we use max_key_branches
            items.len() >= self.max_key_branches
        } else {
            // if we are at level > 1, our children are level >0 children,
            // so we use max_summary_branches
            items.len() >= self.max_summary_branches
        }
    }

    pub fn validate(&self) -> anyhow::Result<()> {
        anyhow::ensure!(self.max_summary_branches > 1);
        anyhow::ensure!(self.max_key_branches > 0);
        anyhow::ensure!(self.target_leaf_size > 0 && self.target_leaf_size <= 1024 * 1024);
        anyhow::ensure!(self.max_uncompressed_leaf_size <= 16 * 1024 * 1024);
        anyhow::ensure!(self.zstd_level >= 1 && self.zstd_level <= 22);
        Ok(())
    }
}

/// Helper enum for finding a valid branch in a sequence of nodes
pub(crate) enum BranchResult {
    /// We found a sealed branch at the start.
    Sealed(usize),
    /// We found an unsealed branch that goes all the way to the end.
    Unsealed(usize),
    /// We found neither and have to skip a number of elements and recurse.
    Skip(usize),
}

/// Create mode for methods that create branch nodes.
/// This only controls how strict the assertions are.
#[derive(Debug, PartialEq, Eq, Copy, Clone)]
pub(crate) enum CreateMode {
    /// node is created packed, so strict invariant checking should be used
    Packed,
    /// node is created unpacked, so loose invariant checking should be used
    Unpacked,
}

/// A filtered chunk.
/// Contains both data and information about the offsets the data resulted from.
#[derive(Debug, Clone, PartialEq, Eq)]
pub struct FilteredChunk<V, E> {
    /// index range for this chunk
    pub range: Range<u64>,

    /// filtered data
    /// Note that this is always in ascending order, even when traversing a tree
    /// in descending order.
    ///
    /// If no elements were filtered, this will have the same number of elements
    /// as the range.
    pub data: Vec<V>,

    /// arbitrary extra data computed from the leaf or branch index.
    /// If you don't need this you can just pass a fn that returns ()
    pub extra: E,
}<|MERGE_RESOLUTION|>--- conflicted
+++ resolved
@@ -12,13 +12,7 @@
 mod write;
 pub(crate) use index_iter::IndexIter;
 #[cfg(feature = "metrics")]
-<<<<<<< HEAD
 pub(crate) use prom::register_metrics;
-#[cfg(feature = "metrics")]
-use prometheus::Registry;
-=======
-pub(crate) use prom::register;
->>>>>>> 68f16af6
 pub(crate) use read::{ChunkVisitor, TreeIter};
 
 /// Trees can be parametrized with the key type and the sequence type. Also, to avoid a dependency
